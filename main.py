--- conflicted
+++ resolved
@@ -395,13 +395,6 @@
     p_arr_i[p_arr_i > 1.0] = 1.0
     p_i.vector()[:] = p_arr_i
 
-<<<<<<< HEAD
-    p_arr_i = p_i.vector().get_local()
-    p_arr_i[p_arr_i < 0.0] = 0.0
-    p_arr_i[p_arr_i > 1.0] = 1.0
-    p_i.vector()[:] = p_arr_i
-=======
->>>>>>> 31a4cd45
 
 p.assign(sum(ps))
 
