'''Optimize material distribution for maximum compliance (minimum stiffness) of
a hyper-elastic solid.

By Danas Sutula
University of Liberec, Czech Republic, 2018-2019


Notes
-----
* Assumining to never have to solve the adjoint problem because the objective
functional to be minimized corresponds to the energy of the deformation.

'''

import sys
import math
import dolfin
import numpy as np

from dolfin import Constant
from dolfin import Function
from dolfin import assemble

from . import config
from . import dist

logger = config.logger
EPS = 1e-12


class TopologyOptimizer:

    MAXIMUM_DISTANCES_UPDATE_PERIOD = 2**(sys.int_info.bits_per_digit-1)

    def __init__(self, J, P, C, p, p_locals, equilibrium_solve, equilibrium_write=None):
        '''Minimize the objective functional `J(u(p),p)` (e.g. potential energy
        of a hyper-elastic solid) with respect to the phasefield `p` subject to
        satisfying the weak-form `F(u(p),p)` (e.g. static equilibrium) and the
        phasefield equality-constraint functionals `C(p)`.

        Parameters
        ----------
        J : dolfin.Form
            Cost functional to be minimized with respect to phasefield `p`.
        P : dolfin.Form
            Phasefield penalty (regularization) functional that solely depends
            on the phasefield `p`. The functional `P` should be a measure of the
            roughness of the phasefield `p`. The phasefield advance direction
            will be determined as the weighted-average direction of the cost
            gradient direction and the phasefield penalty gradient direction.
        C : (sequence of) dolfin.Form(s)
            Linear phasefield equality-constraint functional(s) that solely
            depend on the phasefield `p`.
        p : dolfin.Function
            Global phasefield function.
        p_locals : (sequence of) dolfin.Function(s)
            Local phasefield functions. The sum of the local phasefield functions
            will be equivelent to the global phasefield function `p`.
        equilibrium_solve : function()
            To be called with each iteration for solving the equilibrium problem.
        equilibrium_write (optional): function()
            To be called with each iteration for writing some solution variables.

        '''

        if not callable(equilibrium_solve):
            raise TypeError('Parameter `equilibrium_solve` must '
                            'be callable without any arguments')

        if equilibrium_write is None:
            equilibrium_write = lambda : None

        elif not callable(equilibrium_write):
            raise TypeError('Parameter `equilibrium_write` '
                            'must be callable without any arguments')

        self.equilibrium_solve = equilibrium_solve
        self.equilibrium_write = equilibrium_write

        self._p = p
        self._p_vec = p.vector()

        self._p_locals = None
        self._d_locals = None

        self._p_vec_locals = None
        self._d_arr_locals = None

        self._collision_distance = None

        self._initialize_local_phasefields(p_locals)
        assert self._p_locals is not None
        assert self._p_vec_locals is not None

        self._initialize_phasefield_distance_solver()
        assert self._d_locals is not None
        assert self._d_arr_locals is not None

        self._J = J
        self._P = P

        self._dJdp = dolfin.derivative(J, p)
        self._dPdp = dolfin.derivative(P, p)

        if isinstance(C, (tuple, list)):
            self._C = C if isinstance(C, tuple) else tuple(C)
            self._dCdp = tuple(dolfin.derivative(Ci, p) for Ci in C)
        else:
            self._C = (C,)
            self._dCdp = (dolfin.derivative(C, p),)

        self._dCdp_arr = tuple(assemble(dCidp).get_local() for dCidp in self._dCdp)
        self._tol_C = tuple(np.abs(dCidp).sum()*EPS for dCidp in self._dCdp_arr)
        self._dp_C_arr = self._constraint_correction_vectors(self._dCdp_arr)

        self.parameters_topology_solver = config.parameters_topology_solver.copy()


    def _initialize_local_phasefields(self, p_locals):

        if isinstance(p_locals, tuple):
            self._p_locals = p_locals
        elif isinstance(p_locals, Function):
            self._p_locals = (p_locals,)
        else:
            try:
                self._p_locals = tuple(p_locals)
            except:
                raise TypeError('Parameter `p_locals` must be a '
                                '(sequence of) `dolfin.Function`(s)')

        V = self._p.function_space()

        if not all(p_i.function_space() == V for p_i in self._p_locals):
            raise TypeError('Parameter `p_locals` must contain `dolfin.Function`s '
                            'that are members of the same function space as `p`')

        self._p_vec_locals = tuple(p_i.vector() for p_i in self._p_locals)


    def _initialize_phasefield_distance_solver(self):

        if config.parameters_distance_solver['method'] == 'variational':
            factory_distance_solver = dist.variational_distance_solver
        elif config.parameters_distance_solver['method'] == 'algebraic':
            factory_distance_solver = dist.algebraic_distance_solver
        else:
            raise ValueError('`config.parameters_distance_solver[\'method\']`')

        assert isinstance(self._p_locals, tuple)

        self._solve_phasefield_distances, self._d_locals, self._d_arr_locals = \
            factory_distance_solver(self._p_locals)

        if len(self._p_locals) > 1:
            self._solve_phasefield_distances()


    def optimize(self, stepsize, penalty_weight, collision_distance,
                 convergence_tolerance=None, minimum_convergences=None,
                 maximum_iterations=None, distances_update_frequency=None):
        '''
        Parameters
        ----------
        stepsize : float
            The maximum phasefield nodal change per iteration, i.e. l_inf norm.
        penalty_weight : float
            The phasefield advance direction will be the weighted-average direction
            of the phasefield penalty gradient `dPdp` and the cost gradient `dJdp`.
        collision_distance : float
            Value for the minimum distance between local phasefields (`p_locals`).
        distances_update_frequency : float
            The phasefield distance problem will be solved at approximately every
            `1 / distances_update_frequency` iterations. The value must be in range
            [0, 1] where the lower and upper bounds mean that the distance problem
            is 'solved never' and 'solved at every iteration' respectively.

        Returns
        -------
        num_iterations : int
            Number of iterations.
        cost_values : list of float's
            Values of the cost functional.

        '''

        if stepsize <= 0.0:
            raise ValueError('Require `stepsize > 0.0`')

        if not 0.0 <= penalty_weight <= 1.0:
            raise ValueError('Require `0.0 <= penalty_weight <= 1.0`')

        if collision_distance < 0.0:
            raise ValueError('Require `collision_distance > 0.0`')

        if convergence_tolerance is None: convergence_tolerance = \
            self.parameters_topology_solver['convergence_tolerance']

        if minimum_convergences is None: minimum_convergences = \
            self.parameters_topology_solver['minimum_convergences']

        if maximum_iterations is None: maximum_iterations = \
            self.parameters_topology_solver['maximum_iterations']

        if distances_update_frequency is None: distances_update_frequency = \
            self.parameters_topology_solver['distances_update_frequency']

        if convergence_tolerance < 0:
            raise ValueError('Require non-negative `convergence_tolerance`')

        if not (isinstance(minimum_convergences, int) and minimum_convergences > 0):
            raise ValueError('Require positive integer `minimum_convergences`')

        if not (isinstance(maximum_iterations, int) and maximum_iterations > 0):
            raise ValueError('Require positive integer `maximum_iterations`')

        if not 0.0 <= distances_update_frequency <= 1.0:
            raise ValueError('Require `0.0 <= distances_update_frequency <= 1.0`')

        if len(self._p_locals) > 1 and (
           (self._d_arr_locals[:,0] == 0).all() or
           (self._d_arr_locals[:,0] == np.inf).all()):
            raise RuntimeError('Ill-defined phasefields.')

        weight_P = penalty_weight
        weight_J = 1.0 - weight_P

        distances_update_period = int(1.0/distances_update_frequency) if \
            distances_update_frequency > 1/self.MAXIMUM_DISTANCES_UPDATE_PERIOD \
            else self.MAXIMUM_DISTANCES_UPDATE_PERIOD

        solve_phasefield_distances = self._solve_phasefield_distances \
            if len(self._p_locals) > 1 else lambda : None # Dummy callable

        self._collision_distance = collision_distance
        p_arr = sum(self._p_vec_locals).get_local()

        self._apply_phasefield_constraints(p_arr)
        self._assign_phasefield_values(p_arr)

        dp_arr = 0.0
        J_cur = np.inf
        cost_values = []
        num_iterations = 0

        while True:

            ### Update phasefields

            p_arr_prv = p_arr
            p_arr = p_arr + dp_arr

            if not num_iterations % distances_update_period:
                solve_phasefield_distances()

            self._apply_collision_constraints(p_arr)
            self._apply_phasefield_constraints(p_arr)
            self._assign_phasefield_values(p_arr)

            ### Solve

            self.equilibrium_solve()
            self.equilibrium_write()

            J_cur = assemble(self._J)
            cost_values.append(J_cur)

<<<<<<< HEAD
            cost_losses[:-1] = cost_losses[1:]
            cost_losses[-1] = J_prv - J_cur

            dp_arr = p_arr - p_arr_prv
            norm_dp = np.abs(dp_arr).max()

            logger.info(
                f'n:{num_iterations:3d}, '
                f'J:{J_cur: 11.5e}, '
                f'|dp|_inf:{norm_dp: 8.2e}'
                )

<<<<<<< HEAD
=======
            mean_cost_loss = sum(cost_losses) / cost_losses_size
>>>>>>> dev
            if abs(mean_cost_loss) < abs(J_cur) * convergence_tolerance:
=======
            logger.info(f'n:{num_iterations:3d}, '
                        f'J:{J_cur: 11.5e}')
>>>>>>> 5239a8d3

            num_iterations += 1

            try:
                if (cost_values[-minimum_convergences-1] - J_cur) / \
                   minimum_convergences < abs(J_cur)*convergence_tolerance:
                    logger.info('Reached minimum number of convergences')
                    break
            except IndexError:
                pass

            if num_iterations == maximum_iterations:
                logger.error('Reached maximum number of iterations')
                break

            ### Estimate phasefield change

            dJdp = assemble(self._dJdp).get_local()
            dPdp = assemble(self._dPdp).get_local()

            # Orthogonalize with respect to constraints
            for dCdp_i, dp_C_i in zip(self._dCdp_arr, self._dp_C_arr):
                dJdp -= dp_C_i * (dJdp.dot(dCdp_i) / dp_C_i.dot(dCdp_i))
                dPdp -= dp_C_i * (dPdp.dot(dCdp_i) / dp_C_i.dot(dCdp_i))

            norm_dJdp = math.sqrt(dJdp.dot(dJdp))
            norm_dPdp = math.sqrt(dPdp.dot(dPdp))

            try:

                # Weighted-average advance vector
                dp_arr = dJdp * (-weight_J / norm_dJdp) \
                       + dPdp * (-weight_P / norm_dPdp)

            except ZeroDivisionError:

                if norm_dJdp == 0.0:
                    logger.error('Cost gradient is zero')
                    break

                if norm_dPdp == 0.0:
                    raise RuntimeError('Penalty gradient is zero')

            dp_arr *= stepsize / np.abs(dp_arr).max()

        return num_iterations, cost_values


    def _apply_collision_constraints(self, p_arr):

        if len(self._p_locals) > 1:
            mask = (self._d_arr_locals < self._collision_distance).sum(0) > 1
            s = np.sort(self._d_arr_locals[:,mask], 0)[1] / self._collision_distance
            p_arr[mask] *= self._collision_smoothing_weight(s)


    def _apply_phasefield_constraints(self, p_arr):
        '''Apply constraints on the estimated phasefield.

        Parameters
        ----------
        p_arr : numpy.ndarray (1D)
            Estimated phasefield dof/nodal values.

        '''

        p0_arr = self._p_vec.get_local()

        for C_i, dCdp_i, dp_C_i, tol_C_i in zip(
            self._C, self._dCdp_arr, self._dp_C_arr, self._tol_C):

            C_i = assemble(C_i)
            dp_C_i = dp_C_i.copy()

            ind_lwr = p_arr < 0.0
            ind_upr = p_arr > 1.0

            p_arr[ind_lwr] = 0.0
            p_arr[ind_upr] = 1.0

            R_i = C_i + dCdp_i.dot(p_arr-p0_arr)

            while abs(R_i) > tol_C_i:

                dRdp_C_i = dCdp_i.dot(dp_C_i)

                if abs(dRdp_C_i) < tol_C_i:
                    if dp_C_i.any():
                        raise RuntimeError('Could not satisfy phasefield constraint; '
                            'constraint gradient is orthogonal to correction vector.')
                    break

                dp_C_i *= -R_i/dRdp_C_i

                p_arr += dp_C_i

                ind_lwr = p_arr < 0.0
                ind_upr = p_arr > 1.0

                dp_C_i[ind_lwr] = 0.0
                dp_C_i[ind_upr] = 0.0

                p_arr[ind_lwr] = 0.0
                p_arr[ind_upr] = 1.0

                R_i = C_i + dCdp_i.dot(p_arr-p0_arr)


    def _assign_phasefield_values(self, p_arr):

        self._p_vec[:] = p_arr

        if len(self._p_locals) > 1:

            # Closest phasefield indices (at dof positions)
            phasefield_dofmap = self._d_arr_locals.argmin(0)
            for i, p_vec_i in enumerate(self._p_vec_locals):
                dofs_i = np.flatnonzero(phasefield_dofmap==i)
                p_vec_i[:]=0.0; p_vec_i[dofs_i]=p_arr[dofs_i]

        else:
            self._p_vec_locals[0][:] = p_arr


    @staticmethod
    def _constraint_correction_vectors(dCdp):
        '''Constraint correction vectors.

        Parameters
        ----------
        dCdp : Sequence of `numpy.ndarray`s (1D)
            Gradients of the constraint equations.

        Returns
        -------
        dp_C : `list` of `numpy.ndarray`s (1D)
            Constraint correction vectors.

        '''

        # Phasefield dofs affected by constraints
        A = [dCidp.astype(bool) for dCidp in dCdp]

        # Decouple constraint activities
        for i, A_i in enumerate(A[:-1]):
            for A_j in A[i+1:]:
                A_j[A_i] = False

        # Orthogonalized constraint correction vectors
        dp_C = tuple(A_i.astype(float) for A_i in A)

        if any(dp_Ci.dot(dp_Ci) < len(dp_Ci)*EPS for dp_Ci in dp_C):
            raise RuntimeError('Constraints are linearly dependent.')

        assert all(abs(vi.dot(vj)) < EPS*min(vj.dot(vj), vi.dot(vi))
            for i, vi in enumerate(dp_C[:-1]) for vj in dp_C[i+1:]), \
            'Could not orthogonalize constraint correction vectors.'

        return dp_C


    @staticmethod
    def _collision_smoothing_weight(s):
        '''Regularized step function.'''
        return 3*s**2 - 2*s**3<|MERGE_RESOLUTION|>--- conflicted
+++ resolved
@@ -265,28 +265,8 @@
             J_cur = assemble(self._J)
             cost_values.append(J_cur)
 
-<<<<<<< HEAD
-            cost_losses[:-1] = cost_losses[1:]
-            cost_losses[-1] = J_prv - J_cur
-
-            dp_arr = p_arr - p_arr_prv
-            norm_dp = np.abs(dp_arr).max()
-
-            logger.info(
-                f'n:{num_iterations:3d}, '
-                f'J:{J_cur: 11.5e}, '
-                f'|dp|_inf:{norm_dp: 8.2e}'
-                )
-
-<<<<<<< HEAD
-=======
-            mean_cost_loss = sum(cost_losses) / cost_losses_size
->>>>>>> dev
-            if abs(mean_cost_loss) < abs(J_cur) * convergence_tolerance:
-=======
             logger.info(f'n:{num_iterations:3d}, '
                         f'J:{J_cur: 11.5e}')
->>>>>>> 5239a8d3
 
             num_iterations += 1
 
