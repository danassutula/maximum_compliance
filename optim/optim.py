'''Optimize material distribution for maximum compliance (minimum stiffness) of
a hyper-elastic solid.

By Danas Sutula
University of Liberec, Czech Republic, 2018-2019

'''

import math
import dolfin
import numpy as np

from dolfin import Constant
from dolfin import Function
from dolfin import assemble

from . import config
from . import dist

logger = config.logger
EPS = 1e-12


class TopologyOptimizer:

    def __init__(self, J, P, F, C, u, p, p_locals, bcs_u,
                 function_to_call_at_each_iteration=None):
        '''Minimize the objective functional `J(u(p),p)` (e.g. potential energy
        of a hyper-elastic solid) with respect to the phasefield `p` subject to
        satisfying the weak-form `F(u(p),p)` (e.g. static equilibrium) and the
        phasefield equality-constraint functionals `C(p)`.

        Parameters
        ----------
        J : dolfin.Form
            Cost functional to be minimized with respect to phasefield `p`.
        P : dolfin.Form
            Phasefield penalty (regularization) functional that solely depends
            on the phasefield `p`. The functional `P` should be a measure of the
            roughness of the phasefield `p`. The phasefield advance direction
            will be determined as the weighted-average direction of the cost
            gradient direction and the phasefield penalty gradient direction.
        F : dolfin.Form
            Variational problem, i.e. `F(u,p; v)==0` for all `v`.
        C : (sequence of) dolfin.Form(s)
            Linear phasefield equality-constraint functional(s) that solely
            depend on the phasefield `p`.
        p : dolfin.Function
            Global phasefield function.
        p_locals : (sequence of) dolfin.Function(s)
            Local phasefield functions. The sum of the local phasefield functions
            will be equivelent to the global phasefield function `p`.
        u : dolfin.Function
            The displacement function or a mixed field function.
        bcs_u : (sequence of) dolfin.DirichletBC's
            The dirichlet boundary conditions for the displacement or the mixed
            field function.
        function_to_call_at_each_iteration (optional): function()
            This function shall be responsible for recording some state variables
            during the solver iterations.

        '''

        if function_to_call_at_each_iteration is None:
            function_to_call_at_each_iteration = lambda : None
        elif not callable(function_to_call_at_each_iteration):
            raise TypeError('Parameter `function_to_call_at_each_iteration` '
                            'must be callable without any arguments')
<<<<<<< HEAD

        threshold = config.parameters_distance_solver['threshold']
        viscosity = config.parameters_distance_solver['viscosity']
        penalty   = config.parameters_distance_solver['penalty']

        if not (isinstance(threshold, (float, int)) and 0.0 < threshold < 1.0):
            raise TypeError('`config.parameters_distance_solver[\'threshold\']`')

        if not (isinstance(viscosity, (float, int)) and viscosity > 0.0):
            raise TypeError('`config.parameters_distance_solver[\'viscosity\']`')

        if not (isinstance(penalty, (float, int)) and penalty > 0.0):
            raise TypeError('`config.parameters_distance_solver[\'penalty\']`')
=======
>>>>>>> 65e97f27

        self._V_u = u.function_space()
        self._V_p = p.function_space()

        self._u = u
        self._p = p
        self._p_vec = p.vector()

        self._p_locals = None
        self._d_locals = None

        self._p_vec_locals = None
        self._d_arr_locals = None

        self._collision_distance = None

        self._initialize_local_phasefields(p_locals)
        assert self._p_locals is not None
        assert self._p_vec_locals is not None

        self._initialize_phasefield_distance_solver()
        assert self._d_locals is not None
        assert self._d_arr_locals is not None

        self._J = J
        self._P = P

        self._dJdp = dolfin.derivative(J, p)
        self._dPdp = dolfin.derivative(P, p)
        self._dFdu = dolfin.derivative(F, u)

        if isinstance(C, (tuple, list)):
            self._C = C if isinstance(C, tuple) else tuple(C)
            self._dCdp = tuple(dolfin.derivative(Ci, p) for Ci in C)
        else:
            self._C = (C,)
            self._dCdp = (dolfin.derivative(C, p),)

        self._dCdp_arr = tuple(assemble(dCidp).get_local() for dCidp in self._dCdp)
        self._tol_C = tuple(np.abs(dCidp).sum()*EPS for dCidp in self._dCdp_arr)
        self._dp_C_arr = self._constraint_correction_vectors(self._dCdp_arr)

        self._nonlinear_solver = dolfin.NonlinearVariationalSolver(
            dolfin.NonlinearVariationalProblem(F, u, bcs_u, self._dFdu))
        self.solve_equilibrium_problem = self._nonlinear_solver.solve

        self._update_parameters(
            self._nonlinear_solver.parameters,
            config.parameters_nonlinear_solver)

        self.parameters_topology_solver = config.parameters_topology_solver.copy()
        self.function_to_call_at_each_iteration = function_to_call_at_each_iteration
<<<<<<< HEAD

    def solve_equilibrium_problem(self):
        '''Solve for the equilibrium field.'''
        return self._solve_equilibrium_problem()
=======
>>>>>>> 65e97f27


    def _initialize_local_phasefields(self, p_locals):

        if isinstance(p_locals, tuple):
            self._p_locals = p_locals
        elif isinstance(p_locals, Function):
            self._p_locals = (p_locals,)
        else:
            try:
                self._p_locals = tuple(p_locals)
            except:
                raise TypeError('Parameter `p_locals` must be a '
                                '(sequence of) `dolfin.Function`(s)')

        if not all(p_i.function_space() == self._V_p for p_i in self._p_locals):
            raise TypeError('Parameter `p_locals` must contain `dolfin.Function`s '
                            'that are members of the same function space as `p`')

        self._p_vec_locals = tuple(p_i.vector() for p_i in self._p_locals)


    def _initialize_phasefield_distance_solver(self):

        if config.parameters_distance_solver['method'] == 'variational':
            factory_distance_solver = dist.variational_distance_solver
        elif config.parameters_distance_solver['method'] == 'algebraic':
            factory_distance_solver = dist.algebraic_distance_solver
        else:
            raise ValueError('`config.parameters_distance_solver[\'method\']`')

        assert isinstance(self._p_locals, tuple)

        self._solve_phasefield_distances, self._d_locals, self._d_arr_locals = \
            factory_distance_solver(self._p_locals)

        if len(self._p_locals) > 1:
            self._solve_phasefield_distances()


    def optimize(self, stepsize, penalty_weight, collision_distance,
                 convergence_tolerance=None, minimum_convergences=None,
                 maximum_iterations=None):
        '''
        Parameters
        ----------
        stepsize : float
            The maximum phasefield nodal change per iteration, i.e. l_inf norm.
        penalty_weight : float
            The phasefield advance direction will be the weighted-average direction
            of the phasefield penalty gradient `dPdp` and the cost gradient `dJdp`.
        collision_distance : float
            Value for the minimum distance between local phasefields (`p_locals`).

        Returns
        -------
        num_iterations : int
            Number of iterations.
        cost_values : list of float's
            Values of the cost functional.

        '''

        if stepsize <= 0.0:
            raise ValueError('Require `stepsize > 0`')

        if collision_distance < 0.0:
            raise ValueError('Require `collision_distance > 0`')

        if not 0.0 <= penalty_weight <= 1.0:
            raise ValueError('Require `0 <= penalty_weight <= 1`')

        if convergence_tolerance is None: convergence_tolerance = \
            self.parameters_topology_solver['convergence_tolerance']

        if minimum_convergences is None: minimum_convergences = \
            self.parameters_topology_solver['minimum_convergences']

        if maximum_iterations is None: maximum_iterations = \
            self.parameters_topology_solver['maximum_iterations']

        if convergence_tolerance < 0:
            raise ValueError('Require non-negative `convergence_tolerance`')

        if minimum_convergences < 0:
            raise ValueError('Require non-negative `minimum_convergences`')

        if maximum_iterations < 0:
            raise ValueError('Require non-negative `maximum_iterations`')

        if len(self._p_locals) > 1 and (
           (self._d_arr_locals[:,0] == 0).all() or
           (self._d_arr_locals[:,0] == np.inf).all()):
            raise RuntimeError('Ill-defined phasefields.')

        weight_P = penalty_weight
        weight_J = 1.0 - weight_P

        self._collision_distance = collision_distance
        p_arr = sum(self._p_vec_locals).get_local()

        self._apply_phasefield_constraints(p_arr)
        self._assign_phasefield_values(p_arr)

<<<<<<< HEAD
=======
        solve_phasefield_distances = self._solve_phasefield_distances \
            if len(self._p_locals) > 1 else lambda : None # Dummy callable

>>>>>>> 65e97f27
        dp_arr = 0.0
        J_cur = np.inf
        cost_values = []

        cost_losses_size = minimum_convergences + minimum_convergences % 2
        cost_losses = [np.inf,] * cost_losses_size # NOTE: List is even size

        num_iterations = 0

        while num_iterations < maximum_iterations:

<<<<<<< HEAD
            ### Update solution
=======
            ### Update phasefields
>>>>>>> 65e97f27

            p_arr_prv = p_arr
            p_arr = p_arr + dp_arr

            solve_phasefield_distances()

            self._apply_collision_constraints(p_arr)
            self._apply_phasefield_constraints(p_arr)
            self._assign_phasefield_values(p_arr)

<<<<<<< HEAD
            ### Assess convergence
=======
            ### Solve

            self.solve_equilibrium_problem()
>>>>>>> 65e97f27

            J_prv = J_cur
            J_cur = assemble(self._J)
            cost_values.append(J_cur)

            cost_losses[:-1] = cost_losses[1:]
            cost_losses[-1] = J_prv - J_cur

            mean_cost_loss = sum(cost_losses) / cost_losses_size

            dp_arr = p_arr - p_arr_prv
            norm_dp = np.abs(dp_arr).max()

            logger.info(
                f'n:{num_iterations:3d}, '
                f'J:{J_cur: 11.5e}, '
                f'|dp|_inf:{norm_dp: 8.2e}'
                )

            self.function_to_call_at_each_iteration()

            if abs(mean_cost_loss) < abs(J_cur) * convergence_tolerance:
                logger.info('Reached minimum number of convergences')
                break

            ### Estimate phasefield change

            x_J = assemble(self._dJdp).get_local()
            x_P = assemble(self._dPdp).get_local()

            # Orthogonalize with respect to (orthogonal) constraints
            for dCdp_i, dp_C_i in zip(self._dCdp_arr, self._dp_C_arr):
                x_J -= dp_C_i * (x_J.dot(dCdp_i) / dp_C_i.dot(dCdp_i))
                x_P -= dp_C_i * (x_P.dot(dCdp_i) / dp_C_i.dot(dCdp_i))

            # Weighted-average phasefield advance direction
            dp_arr = x_J * (-weight_J/math.sqrt(x_J.dot(x_J))) \
                   + x_P * (-weight_P/math.sqrt(x_P.dot(x_P)))

            dp_arr *= stepsize / np.abs(dp_arr).max()

            num_iterations += 1

        else:
            logger.warning('Reached maximum number of iterations')
<<<<<<< HEAD

        return num_iterations, cost_values


    def _initialize_phasefield_distances(self):
        '''Initialize distances to local phasefields.'''

        compute_dofs = self._distance_solver.compute_initdist_dofs
        mark_cells = self._distance_solver.mark_zero_distance_cells

        for p_i, d_arr_i in zip(self._p_locals, self._d_arr_locals):

            if mark_cells(p_i):
                compute_dofs(d_arr_i)
            else:
                d_arr_i[:] = np.inf


    def _solve_phasefield_distances(self):
        '''Update distances to local phasefields.'''

        compute_dofs = self._distance_solver.compute_distance_dofs
        mark_cells = self._distance_solver.mark_zero_distance_cells

        for p_i, d_arr_i in zip(self._p_locals, self._d_arr_locals):
=======
>>>>>>> 65e97f27

        return num_iterations, cost_values


    def _apply_collision_constraints(self, p_arr):

<<<<<<< HEAD
        mask = (self._d_arr_locals < self._collision_distance).sum(0) > 1
        s = np.sort(self._d_arr_locals[:,mask], 0)[1] / self._collision_distance
        p_arr[mask] *= self._collision_smoothing_weight(s)
=======
        if len(self._p_locals) > 1:
            mask = (self._d_arr_locals < self._collision_distance).sum(0) > 1
            s = np.sort(self._d_arr_locals[:,mask], 0)[1] / self._collision_distance
            p_arr[mask] *= self._collision_smoothing_weight(s)
>>>>>>> 65e97f27


    def _apply_phasefield_constraints(self, p_arr):
        '''Apply constraints on the estimated phasefield.

        Parameters
        ----------
        p_arr : numpy.ndarray (1D)
            Estimated phasefield dof/nodal values.

        '''

        p0_arr = self._p_vec.get_local()

        for C_i, dCdp_i, dp_C_i, tol_C_i in zip(
            self._C, self._dCdp_arr, self._dp_C_arr, self._tol_C):

            C_i = assemble(C_i)
            dp_C_i = dp_C_i.copy()

            ind_lwr = p_arr < 0.0
            ind_upr = p_arr > 1.0

            p_arr[ind_lwr] = 0.0
            p_arr[ind_upr] = 1.0

            R_i = C_i + dCdp_i.dot(p_arr-p0_arr)

            while abs(R_i) > tol_C_i:

                dRdp_C_i = dCdp_i.dot(dp_C_i)

                if abs(dRdp_C_i) < tol_C_i:
                    if dp_C_i.any():
                        raise RuntimeError('Could not satisfy phasefield constraint; '
                            'constraint gradient is orthogonal to correction vector.')
                    break

                dp_C_i *= -R_i/dRdp_C_i

                p_arr += dp_C_i

                ind_lwr = p_arr < 0.0
                ind_upr = p_arr > 1.0

                dp_C_i[ind_lwr] = 0.0
                dp_C_i[ind_upr] = 0.0

                p_arr[ind_lwr] = 0.0
                p_arr[ind_upr] = 1.0

                R_i = C_i + dCdp_i.dot(p_arr-p0_arr)


    def _assign_phasefield_values(self, p_arr):

        self._p_vec[:] = p_arr

        if len(self._p_locals) > 1:

            # Closest phasefield indices (at dof positions)
            phasefield_dofmap = self._d_arr_locals.argmin(0)
            for i, p_vec_i in enumerate(self._p_vec_locals):
                dofs_i = np.flatnonzero(phasefield_dofmap==i)
                p_vec_i[:]=0.0; p_vec_i[dofs_i]=p_arr[dofs_i]

        else:
            self._p_vec_locals[0][:] = p_arr


    @staticmethod
    def _constraint_correction_vectors(dCdp):
        '''Construct constraint correction vectors.

        The equality constraints are assumed to be the constraints for a fixed
        phasefield fraction within each of the subdomains where the constraints
        are defined.

        Parameters
        ----------
        dCdp : Sequence of `numpy.ndarray`s (1D)
            Gradients of the constraint equations.

        Returns
        -------
        dp_C : `list` of `numpy.ndarray`s (1D)
            Constraint correction vectors.

        '''

        # Phasefield dofs affected by constraints
        A = [dCidp.astype(bool) for dCidp in dCdp]

        # Decouple constraint activities
        for i, A_i in enumerate(A[:-1]):
            for A_j in A[i+1:]:
                A_j[A_i] = False

        # Orthogonalized constraint correction vectors
        dp_C = tuple(A_i.astype(float) for A_i in A)

        if any(dp_Ci.dot(dp_Ci) < len(dp_Ci)*EPS for dp_Ci in dp_C):
            raise RuntimeError('Constraints are linearly dependent.')

        assert all(abs(vi.dot(vj)) < EPS*min(vj.dot(vj), vi.dot(vi))
            for i, vi in enumerate(dp_C[:-1]) for vj in dp_C[i+1:]), \
            'Could not orthogonalize constraint correction vectors.'

        return dp_C


    @staticmethod
    def _collision_smoothing_weight(s):
        '''Regularized step function.'''
        return 3*s**2 - 2*s**3


    @classmethod
    def _update_parameters(cls, target, source):
        '''Update dict-like `target` with dict-like `source`.'''

        for k in source.keys():

            if k not in target.keys():
                raise KeyError(k)

            if hasattr(target[k], 'keys'):

                if not hasattr(source[k], 'keys'):
                    raise TypeError(f'`source[{k}]` must be dict-like')
                else:
                    cls._update_parameters(target[k], source[k])

            elif hasattr(source[k], 'keys'):
                raise TypeError(f'`source[{k}]` can not be dict-like')

            else:
<<<<<<< HEAD
                target[k] = source[k]


class DistanceSolver:
    def __init__(self, V, threshold, viscosity=1e-2, penalty=1e5):
        '''
        Parameters
        ----------
        V : dolfin.FunctionSpace
            Function space for the distance function.
        threshold : float
            Threshold marking the zero-distance boundary.
        viscosity: float or dolfin.Constant
            Stabilization for the unique solution of the distance problem.
        penalty: float or dolfin.Constant
            Penalty for weakly enforcing the zero-distance boundary conditions.

        '''

        if not isinstance(V, dolfin.FunctionSpace):
            raise TypeError('Parameter `V` must be a `dolfin.FunctionSpace`')

        if not isinstance(threshold, float):
            if not isinstance(threshold, int):
                raise TypeError('Parameter `threshold`')
            threshold = float(threshold)

        if not isinstance(viscosity, Constant):
            if not isinstance(viscosity, (float, int)):
                raise TypeError('`Parameter `viscosity`')
            viscosity = Constant(viscosity)

        if not isinstance(penalty, Constant):
            if not isinstance(penalty, (float, int)):
                raise TypeError('Parameter `penalty`')
            penalty = Constant(penalty)

        self._threshold = threshold
        self._viscosity = viscosity
        self._penalty   = penalty

        self._d = d = Function(V)
        self._d_vec = d.vector()

        mesh = V.mesh()

        self._Q = dolfin.FunctionSpace(mesh, 'DG', 0)

        x = mesh.coordinates()
        l0 = (x.max(0)-x.min(0)).min()
        he = mesh.hmax()

        scaled_penalty = penalty / he
        target_gradient = Constant(1.0)

        self._mf = dolfin.MeshFunction('size_t', mesh, mesh.geometric_dimension())
        self._dx_penalty = dx(subdomain_id=1, subdomain_data=self._mf, domain=mesh)

        v0 = dolfin.TestFunction(V)
        v1 = dolfin.TrialFunction(V)

        lhs_F0 = l0*dot(grad(v0), grad(v1))*dx \
            + scaled_penalty*v0*v1*self._dx_penalty

        rhs_F0 = v0*target_gradient*dx

        problem = dolfin.LinearVariationalProblem(lhs_F0, rhs_F0, d)
        self._linear_solver = dolfin.LinearVariationalSolver(problem)
        self._linear_solver.parameters["symmetric"] = True

        F = v0*(grad(d)**2-target_gradient)*dx \
            + viscosity*l0*dot(grad(v0), grad(d))*dx \
            + scaled_penalty*v0*d*self._dx_penalty

        J = derivative(F, d, v1)

        problem = dolfin.NonlinearVariationalProblem(F, d, bcs=None, J=J)
        self._nonlinear_solver = dolfin.NonlinearVariationalSolver(problem)
        self._nonlinear_solver.parameters['nonlinear_solver'] = 'newton'
        self._nonlinear_solver.parameters['symmetric'] = False

        self._solve_initdist_problem = self._linear_solver.solve
        self._solve_distance_problem = self._nonlinear_solver.solve

    def set_threshold_value(self, value):
        self._threshold = float(value)

    def set_viscosity_value(self, value):
        self._viscosity.assign(value)

    def set_penalty_value(self, value):
        self._penalty.assign(value)

    def get_distance_function(self):
        return self._d

    def mark_zero_distance_cells(self, p):
        '''Mark cells as zero-distance if the phasefield value
        is greater than the threshold value `p_max * threshold`.'''

        self._mf.array()[:] = np.array(
            interpolate(p, self._Q).vector()
            .get_local() > self._threshold, int)

        return self._mf.array().any()

    def compute_initdist_dofs(self, x):
        self._solve_initdist_problem()
        x[:] = self._d_vec.get_local()

    def compute_distance_dofs(self, x):

        self._d_vec[:] = x

        try:
            self._solve_distance_problem()
        except RuntimeError:
            logger.error('Could not solve distance problem; '
                         'attempting to re-initialize and re-solve.')

            self._solve_initdist_problem()

            try:
                self._solve_distance_problem()
            except RuntimeError:
                logger.error('Unable to solve distance problem; '
                             'reusing the previous distance solution.')

                return

        x[:] = self._d_vec.get_local()

    def compute_distance(self, p, init=True):
        '''Compute distance to thresholded phasefield boundary.'''

        if not self.mark_zero_distance_cells(p):
            raise RuntimeError('Could not mark any zero-distance cells')

        if init:
            self._solve_initdist_problem()

        self._solve_distance_problem()

        return self._d
=======
                target[k] = source[k]
>>>>>>> 65e97f27
<|MERGE_RESOLUTION|>--- conflicted
+++ resolved
@@ -66,22 +66,6 @@
         elif not callable(function_to_call_at_each_iteration):
             raise TypeError('Parameter `function_to_call_at_each_iteration` '
                             'must be callable without any arguments')
-<<<<<<< HEAD
-
-        threshold = config.parameters_distance_solver['threshold']
-        viscosity = config.parameters_distance_solver['viscosity']
-        penalty   = config.parameters_distance_solver['penalty']
-
-        if not (isinstance(threshold, (float, int)) and 0.0 < threshold < 1.0):
-            raise TypeError('`config.parameters_distance_solver[\'threshold\']`')
-
-        if not (isinstance(viscosity, (float, int)) and viscosity > 0.0):
-            raise TypeError('`config.parameters_distance_solver[\'viscosity\']`')
-
-        if not (isinstance(penalty, (float, int)) and penalty > 0.0):
-            raise TypeError('`config.parameters_distance_solver[\'penalty\']`')
-=======
->>>>>>> 65e97f27
 
         self._V_u = u.function_space()
         self._V_p = p.function_space()
@@ -134,13 +118,6 @@
 
         self.parameters_topology_solver = config.parameters_topology_solver.copy()
         self.function_to_call_at_each_iteration = function_to_call_at_each_iteration
-<<<<<<< HEAD
-
-    def solve_equilibrium_problem(self):
-        '''Solve for the equilibrium field.'''
-        return self._solve_equilibrium_problem()
-=======
->>>>>>> 65e97f27
 
 
     def _initialize_local_phasefields(self, p_locals):
@@ -245,12 +222,9 @@
         self._apply_phasefield_constraints(p_arr)
         self._assign_phasefield_values(p_arr)
 
-<<<<<<< HEAD
-=======
         solve_phasefield_distances = self._solve_phasefield_distances \
             if len(self._p_locals) > 1 else lambda : None # Dummy callable
 
->>>>>>> 65e97f27
         dp_arr = 0.0
         J_cur = np.inf
         cost_values = []
@@ -262,11 +236,7 @@
 
         while num_iterations < maximum_iterations:
 
-<<<<<<< HEAD
-            ### Update solution
-=======
             ### Update phasefields
->>>>>>> 65e97f27
 
             p_arr_prv = p_arr
             p_arr = p_arr + dp_arr
@@ -277,13 +247,9 @@
             self._apply_phasefield_constraints(p_arr)
             self._assign_phasefield_values(p_arr)
 
-<<<<<<< HEAD
-            ### Assess convergence
-=======
             ### Solve
 
             self.solve_equilibrium_problem()
->>>>>>> 65e97f27
 
             J_prv = J_cur
             J_cur = assemble(self._J)
@@ -329,50 +295,16 @@
 
         else:
             logger.warning('Reached maximum number of iterations')
-<<<<<<< HEAD
 
         return num_iterations, cost_values
 
 
-    def _initialize_phasefield_distances(self):
-        '''Initialize distances to local phasefields.'''
-
-        compute_dofs = self._distance_solver.compute_initdist_dofs
-        mark_cells = self._distance_solver.mark_zero_distance_cells
-
-        for p_i, d_arr_i in zip(self._p_locals, self._d_arr_locals):
-
-            if mark_cells(p_i):
-                compute_dofs(d_arr_i)
-            else:
-                d_arr_i[:] = np.inf
-
-
-    def _solve_phasefield_distances(self):
-        '''Update distances to local phasefields.'''
-
-        compute_dofs = self._distance_solver.compute_distance_dofs
-        mark_cells = self._distance_solver.mark_zero_distance_cells
-
-        for p_i, d_arr_i in zip(self._p_locals, self._d_arr_locals):
-=======
->>>>>>> 65e97f27
-
-        return num_iterations, cost_values
-
-
     def _apply_collision_constraints(self, p_arr):
 
-<<<<<<< HEAD
-        mask = (self._d_arr_locals < self._collision_distance).sum(0) > 1
-        s = np.sort(self._d_arr_locals[:,mask], 0)[1] / self._collision_distance
-        p_arr[mask] *= self._collision_smoothing_weight(s)
-=======
         if len(self._p_locals) > 1:
             mask = (self._d_arr_locals < self._collision_distance).sum(0) > 1
             s = np.sort(self._d_arr_locals[:,mask], 0)[1] / self._collision_distance
             p_arr[mask] *= self._collision_smoothing_weight(s)
->>>>>>> 65e97f27
 
 
     def _apply_phasefield_constraints(self, p_arr):
@@ -510,151 +442,4 @@
                 raise TypeError(f'`source[{k}]` can not be dict-like')
 
             else:
-<<<<<<< HEAD
-                target[k] = source[k]
-
-
-class DistanceSolver:
-    def __init__(self, V, threshold, viscosity=1e-2, penalty=1e5):
-        '''
-        Parameters
-        ----------
-        V : dolfin.FunctionSpace
-            Function space for the distance function.
-        threshold : float
-            Threshold marking the zero-distance boundary.
-        viscosity: float or dolfin.Constant
-            Stabilization for the unique solution of the distance problem.
-        penalty: float or dolfin.Constant
-            Penalty for weakly enforcing the zero-distance boundary conditions.
-
-        '''
-
-        if not isinstance(V, dolfin.FunctionSpace):
-            raise TypeError('Parameter `V` must be a `dolfin.FunctionSpace`')
-
-        if not isinstance(threshold, float):
-            if not isinstance(threshold, int):
-                raise TypeError('Parameter `threshold`')
-            threshold = float(threshold)
-
-        if not isinstance(viscosity, Constant):
-            if not isinstance(viscosity, (float, int)):
-                raise TypeError('`Parameter `viscosity`')
-            viscosity = Constant(viscosity)
-
-        if not isinstance(penalty, Constant):
-            if not isinstance(penalty, (float, int)):
-                raise TypeError('Parameter `penalty`')
-            penalty = Constant(penalty)
-
-        self._threshold = threshold
-        self._viscosity = viscosity
-        self._penalty   = penalty
-
-        self._d = d = Function(V)
-        self._d_vec = d.vector()
-
-        mesh = V.mesh()
-
-        self._Q = dolfin.FunctionSpace(mesh, 'DG', 0)
-
-        x = mesh.coordinates()
-        l0 = (x.max(0)-x.min(0)).min()
-        he = mesh.hmax()
-
-        scaled_penalty = penalty / he
-        target_gradient = Constant(1.0)
-
-        self._mf = dolfin.MeshFunction('size_t', mesh, mesh.geometric_dimension())
-        self._dx_penalty = dx(subdomain_id=1, subdomain_data=self._mf, domain=mesh)
-
-        v0 = dolfin.TestFunction(V)
-        v1 = dolfin.TrialFunction(V)
-
-        lhs_F0 = l0*dot(grad(v0), grad(v1))*dx \
-            + scaled_penalty*v0*v1*self._dx_penalty
-
-        rhs_F0 = v0*target_gradient*dx
-
-        problem = dolfin.LinearVariationalProblem(lhs_F0, rhs_F0, d)
-        self._linear_solver = dolfin.LinearVariationalSolver(problem)
-        self._linear_solver.parameters["symmetric"] = True
-
-        F = v0*(grad(d)**2-target_gradient)*dx \
-            + viscosity*l0*dot(grad(v0), grad(d))*dx \
-            + scaled_penalty*v0*d*self._dx_penalty
-
-        J = derivative(F, d, v1)
-
-        problem = dolfin.NonlinearVariationalProblem(F, d, bcs=None, J=J)
-        self._nonlinear_solver = dolfin.NonlinearVariationalSolver(problem)
-        self._nonlinear_solver.parameters['nonlinear_solver'] = 'newton'
-        self._nonlinear_solver.parameters['symmetric'] = False
-
-        self._solve_initdist_problem = self._linear_solver.solve
-        self._solve_distance_problem = self._nonlinear_solver.solve
-
-    def set_threshold_value(self, value):
-        self._threshold = float(value)
-
-    def set_viscosity_value(self, value):
-        self._viscosity.assign(value)
-
-    def set_penalty_value(self, value):
-        self._penalty.assign(value)
-
-    def get_distance_function(self):
-        return self._d
-
-    def mark_zero_distance_cells(self, p):
-        '''Mark cells as zero-distance if the phasefield value
-        is greater than the threshold value `p_max * threshold`.'''
-
-        self._mf.array()[:] = np.array(
-            interpolate(p, self._Q).vector()
-            .get_local() > self._threshold, int)
-
-        return self._mf.array().any()
-
-    def compute_initdist_dofs(self, x):
-        self._solve_initdist_problem()
-        x[:] = self._d_vec.get_local()
-
-    def compute_distance_dofs(self, x):
-
-        self._d_vec[:] = x
-
-        try:
-            self._solve_distance_problem()
-        except RuntimeError:
-            logger.error('Could not solve distance problem; '
-                         'attempting to re-initialize and re-solve.')
-
-            self._solve_initdist_problem()
-
-            try:
-                self._solve_distance_problem()
-            except RuntimeError:
-                logger.error('Unable to solve distance problem; '
-                             'reusing the previous distance solution.')
-
-                return
-
-        x[:] = self._d_vec.get_local()
-
-    def compute_distance(self, p, init=True):
-        '''Compute distance to thresholded phasefield boundary.'''
-
-        if not self.mark_zero_distance_cells(p):
-            raise RuntimeError('Could not mark any zero-distance cells')
-
-        if init:
-            self._solve_initdist_problem()
-
-        self._solve_distance_problem()
-
-        return self._d
-=======
-                target[k] = source[k]
->>>>>>> 65e97f27
+                target[k] = source[k]