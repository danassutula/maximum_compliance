--- conflicted
+++ resolved
@@ -52,19 +52,10 @@
 unitcell_mirror_x, unitcell_mirror_y = True, True
 
 
-<<<<<<< HEAD
-# filename = "/Users/danas.sutula/Documents/Programs/Python/compliance_maximization/results_ktt/square_domain/date(0919_1438)-load(biaxial_uniform)-model(LinearElasticModel)-mesh(52165)-count(2)-disp(0d100)-regul(0d475)-inc(0d002)-step(0d025)/functions/p000047.npy"
-# filename = "results_ktt/square_domain/date(0920_0742)-load(biaxial_uniform)-model(LinearElasticModel)-mesh(52165)-count(2)-disp(0d100)-regul(0d475)-inc(0d002)-step(0d025)/functions/p000033.npy"
-
-# filename = "results_ktt/square_domain/date(1001_1800)-model(LinearElasticModel)-mesh(81x162)-defects(2)-exx(0d100)-eyy(0d050)-regul(0d485)-inc(0d010)-step(0d010)/functions/p000090.npy"
-
-filename = "results/square_domain/date(1002_1313)-model(LinearElasticModel)-mesh(81x81)-dims(1x1)-flaws(2)-exx(0.1)-eyy(0.05)-reg(0.475)-inc(0.01)-step(0.01)/functions/p000044.npy"
-=======
 assert os.path.isfile(filename), f'No such file: \"{filename}\"'
 results_outdir = os.path.split(os.path.dirname(filename))[0]
 results_outdir_figures = os.path.join(results_outdir, RESULTS_SUBDIR_FIGURES)
 results_outdir_functions = os.path.join(results_outdir, RESULTS_SUBDIR_FUNCTIONS)
->>>>>>> 65e97f27
 
 require_displacement_solution = True
 minimum_material_integrity = 1e-5
@@ -74,25 +65,10 @@
     'nu': dolfin.Constant(0.4)
     }
 
-<<<<<<< HEAD
-num_elements_x, num_elements_y = \
-    [int(s) for s in utility.extract_substring(
-     filename, str_beg="mesh(", str_end=")").split("x")]
-
-unitcell_L, unitcell_H = \
-    [float(s) for s in utility.extract_substring(
-     filename, str_beg="dims(", str_end=")").split("x")]
-
-exx_unitcell = float(utility.extract_substring(filename, "exx(", ")"))
-eyy_unitcell = float(utility.extract_substring(filename, "eyy(", ")"))
-
-unitcell_p0, unitcell_p1 = [0,0], [unitcell_L,unitcell_H]
-=======
 extension_strain_final = 0.20
 extension_strain_initial = 0.20
 extension_strain_stepsize = 0.20
 strain_stepsize_refinements = 2
->>>>>>> 65e97f27
 
 element_degree = 1
 element_family = "CG"
@@ -116,16 +92,8 @@
     [float(s) for s in utility.extract_substring(
      filename, str_beg="dims(", str_end=")").split("x")]
 
-<<<<<<< HEAD
-mesh_unitcell = utility.rectangle_mesh(
-    unitcell_p0, unitcell_p1, num_elements_x, num_elements_y, mesh_diagonal)
-
-V_unitcell = dolfin.FunctionSpace(
-    mesh_unitcell, element_family, element_degree)
-=======
 unitcell_exx = float(utility.extract_substring(filename, "exx(", ")"))
 unitcell_eyy = float(utility.extract_substring(filename, "eyy(", ")"))
->>>>>>> 65e97f27
 
 unitcell_p0, unitcell_p1 = [0,0], [unitcell_L, unitcell_H]
 
@@ -144,29 +112,15 @@
 optim.filter.apply_interval_bounds(
     m_unitcell, minimum_material_integrity, 1.0)
 
-<<<<<<< HEAD
-num_unticells_x = 4
-num_unitcells_y = 4
-=======
 ### Tile the unitcell solution to obtain the periodic solution
->>>>>>> 65e97f27
 
 domain_nx = 250
 domain_ny = domain_nx
 
-<<<<<<< HEAD
-overhang_fraction = 0.0
-
-extension_strain_final = 0.20
-extension_strain_initial = 0.20
-extension_strain_stepsize = 0.20
-strain_stepsize_refinements = 2
-=======
 domain_L = 1.0
 domain_H = 1.0
 
 domain_p0, domain_p1 = [0,0], [domain_L, domain_H]
->>>>>>> 65e97f27
 
 mesh = utility.rectangle_mesh(
     domain_p0, domain_p1, domain_nx, domain_ny, mesh_diagonal)
@@ -178,36 +132,16 @@
 #     V_p, unitcell_mirror_x, unitcell_mirror_y,
 #     unitcell_overhang_fraction)
 
-with utility.SimpleTimer("Project `m_unitcell`"):
-    m = utility.project_function_periodically(
-        m_unitcell, num_unticells_x, num_unitcells_y,
-        V_m, unitcell_mirror_x, unitcell_mirror_y,
-        unitcell_overhang_fraction)
-
-<<<<<<< HEAD
-domain_L = 1.0
-domain_H = 1.0
-
-domain_p0, domain_p1 = [0,0], [domain_L,domain_H]
-
-mesh = utility.rectangle_mesh(
-    domain_p0, domain_p1, num_elements_x, num_elements_y, mesh_diagonal)
-
-V_m = dolfin.FunctionSpace(mesh, element_family, element_degree)
-
 m = utility.project_function_periodically(
     m_unitcell, num_unticells_x, num_unitcells_y,
-    V_m, mirror_x, mirror_y, overhang_fraction)
-
-optim.filter.apply_interval_bounds(m,
-    lower=minimum_material_integrity, upper=1.0)
-=======
+    V_m, unitcell_mirror_x, unitcell_mirror_y,
+    unitcell_overhang_fraction)
+
 # optim.filter.apply_interval_bounds(p, 0, 1.0)
 optim.filter.apply_interval_bounds(m, minimum_material_integrity, 1.0)
 
 
 ### Displacement problem
->>>>>>> 65e97f27
 
 V_u = dolfin.VectorFunctionSpace(mesh, 'CG', 1)
 u = dolfin.Function(V_u)
@@ -229,20 +163,12 @@
 F = dolfin.derivative(W, u)
 J = dolfin.derivative(F, u)
 
-<<<<<<< HEAD
-def solve_displacement_problem(exx, eyy="auto", method="newton"):
-
-    if eyy is "auto":
-        eyy = eyy_unitcell / exx_unitcell * exx
-
-=======
 
 def solve_displacement_problem(exx, eyy="auto", method="newton"):
 
     if eyy is "auto":
         eyy = unitcell_eyy / unitcell_exx * exx
 
->>>>>>> 65e97f27
     uxD.assign(domain_L * exx)
     uyD.assign(domain_H * eyy)
 
@@ -298,17 +224,6 @@
 
     figure_handles = []
 
-<<<<<<< HEAD
-        solve_displacement_problem_incrementally(
-            extension_strain_initial, extension_strain_final,
-            extension_strain_stepsize, strain_stepsize_refinements)
-
-        # dolfin.File("temp_u.pvd") << u
-        # dolfin.File("temp_m.pvd") << m
-
-    # dolfin.File("m_unitcell.pvd") << m_unitcell
-    #
-=======
     figure_handles.append(plt.figure("Phasefield (unitcell)"))
     dolfin.plot(m_unitcell)
 
@@ -316,7 +231,6 @@
     dolfin.plot(m)
 
     return figure_handles
->>>>>>> 65e97f27
 
 
 def save_functions():
